--- conflicted
+++ resolved
@@ -1,28 +1,5 @@
 from setuptools import setup, find_packages
 
-<<<<<<< HEAD
-
-setup(
-    name="tap-youtube-analytics",
-    version="1.0.0",
-    description="Singer tap for YouTube Analytics API",
-    author="Stitch",
-    url="http://singer.io",
-    classifiers=["Programming Language :: Python :: 3 :: Only"],
-    py_modules=["tap_youtube_analytics"],
-    install_requires=[
-        "singer-python==6.1.1",
-        "requests>=2.20.0",
-        'pyhumps==3.8.0',
-    ],
-    extras_require={
-        "dev": [
-            "ipdb==0.13.13",
-            "pylint==3.3.6",
-        ]
-    },
-    entry_points="""
-=======
 setup(name='tap-youtube-analytics',
       version='0.0.9',
       description='Singer.io tap for extracting data from the Google Search Console API',
@@ -42,7 +19,6 @@
           ]
       },
       entry_points='''
->>>>>>> 46bd1825
           [console_scripts]
           tap-youtube-analytics=tap_youtube_analytics:main
       """,
